--- conflicted
+++ resolved
@@ -1,14 +1,9 @@
 <Project>
   <PropertyGroup>
-    <Copyright>Copyright © 2015-2019 Petabridge</Copyright>
+    <Copyright>Copyright © 2015-2020 Petabridge</Copyright>
     <Authors>Petabridge</Authors>
-<<<<<<< HEAD
     <VersionPrefix>0.4.4</VersionPrefix>
     <PackageReleaseNotes>Updated Akka.Persistence.Extras to Akka.NET v1.3.17.</PackageReleaseNotes>
-=======
-    <VersionPrefix>0.4.3</VersionPrefix>
-    <PackageReleaseNotes>Added ` IConfirmableMessageEnvelope&lt;TMessage&gt;` interface to make it easier to work with `ConfirmableMessage` instances in production settings.</PackageReleaseNotes>
->>>>>>> df769a94
     <PackageIconUrl>https://petabridge.com/images/logo.png</PackageIconUrl>
     <PackageProjectUrl>
       https://devops.petabridge.com/articles/msgdelivery/
