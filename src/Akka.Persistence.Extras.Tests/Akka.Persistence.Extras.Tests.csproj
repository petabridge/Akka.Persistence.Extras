--- conflicted
+++ resolved
@@ -7,15 +7,9 @@
   </PropertyGroup>
 
   <ItemGroup>
-<<<<<<< HEAD
-    <PackageReference Include="FluentAssertions" Version="5.10.3" />
-    <PackageReference Include="FsCheck.Xunit" Version="2.14.3" />
-    <PackageReference Include="FSharp.Core" Version="5.0.2" />
-=======
     <PackageReference Include="FluentAssertions" Version="6.1.0" />
     <PackageReference Include="FsCheck.Xunit" Version="2.16.3" />
-    <PackageReference Include="FSharp.Core" Version="5.0.0" />
->>>>>>> 95a652e0
+    <PackageReference Include="FSharp.Core" Version="5.0.2" />
     <PackageReference Include="Microsoft.NET.Test.Sdk" Version="$(TestSdkVersion)" />
     <PackageReference Include="xunit" Version="$(XunitVersion)" />
     <PackageReference Include="xunit.runner.visualstudio" Version="$(XunitVersion)" />
