<<<<<<< HEAD
#### 0.5.0 March 12 2020 ####
* Updated Akka.NET to v1.4.1
=======
#### 0.5.0-rc2 March 10 2020 ####
* Updated Akka.NET to v1.4.1-rc3
>>>>>>> b4fdd586
<|MERGE_RESOLUTION|>--- conflicted
+++ resolved
@@ -1,7 +1,2 @@
-<<<<<<< HEAD
-#### 0.5.0 March 12 2020 ####
-* Updated Akka.NET to v1.4.1
-=======
-#### 0.5.0-rc2 March 10 2020 ####
-* Updated Akka.NET to v1.4.1-rc3
->>>>>>> b4fdd586
+#### 0.5.0 March 11 2020 ####
+* Updated Akka.NET to v1.4.1